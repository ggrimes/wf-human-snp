--- conflicted
+++ resolved
@@ -5,12 +5,7 @@
     - conda-forge
     - defaults
 dependencies:
-<<<<<<< HEAD
+    - aplanat
     - bcftools
     - clair3==0.1.7
-=======
-  - aplanat
-  - pomoxis
-  - clair3==0.1.7
- 
->>>>>>> 52a4094b
+    - pomoxis